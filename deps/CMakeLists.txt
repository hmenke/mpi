include(external_dependency.cmake)

# Add your dependencies with the function
#
#   external_dependency(name
#       [VERSION <version-number>]
#       [GIT_REPO <url>]
#       [GIT_TAG <tag>]
#       [BUILD_ALWAYS]
#       [EXCLUDE_FROM_ALL]
#   )
#
# Resolve the dependency using the following steps in order.
# If a step was successful, skip the remaining ones.
#
#  1. Use find_package(name [<version-number>])
#     to locate the package in the system.
#     Skip this step if Build_Deps option is set.
#  2. Try to find a directory containing the sources
#     at ${CMAKE_SOURCE_DIR}/deps/name. If found
#     build it as a cmake sub-project.
#  3. If GIT_REPO is provided, git clone the sources,
#     and build them as a cmake sub-project.
#
# Addtional options:
#
#  GIT_TAG - Use this keyword to specify the git-tag, branch or commit hash
#
#  BUILD_ALWAYS - If set, this dependency will always be built from source
#                 and will never be searched in the system.
#
#  EXCLUDE_FROM_ALL - If set, targets of the dependency cmake subproject
#                     will not be included in the ALL target of the project.
#                     In particular the dependency will not be installed.

if(NOT DEFINED Build_Deps)
  set(Build_Deps "Never" CACHE STRING "Do we build dependencies from source? [Never/Always/IfNotFound]")
else()
  set(Build_Deps_Opts "Never" "Always" "IfNotFound")
  if(NOT ${Build_Deps} IN_LIST Build_Deps_Opts)
    message(FATAL_ERROR "Build_Deps option should be either 'Never', 'Always' or 'IfNotFound'")
  endif()
  set(Build_Deps ${Build_Deps} CACHE STRING "Do we build dependencies from source? [Never/Always/IfNotFound]")
  if(NOT IS_SUBPROJECT AND NOT Build_Deps STREQUAL "Always" AND (ASAN OR UBSAN))
    message(WARNING "For builds with llvm sanitizers (ASAN/UBSAN) it is recommended to use -DBuild_Deps=Always to avoid false positives.")
  endif()
endif()

# -- GTest --
external_dependency(GTest
  GIT_REPO https://github.com/google/googletest
  GIT_TAG release-1.10.0
  BUILD_ALWAYS
  EXCLUDE_FROM_ALL
)

<<<<<<< HEAD
# -- itertools --
external_dependency(itertools
  GIT_REPO https://github.com/TRIQS/itertools
  GIT_TAG unstable
)
=======
if(PythonSupport OR Build_Documentation)
  # -- Cpp2Py --
  external_dependency(Cpp2Py
    GIT_REPO https://github.com/TRIQS/cpp2py
    VERSION 2.0
    GIT_TAG master
    EXCLUDE_FROM_ALL
  )
endif()
>>>>>>> a631b46d
<|MERGE_RESOLUTION|>--- conflicted
+++ resolved
@@ -54,14 +54,13 @@
   EXCLUDE_FROM_ALL
 )
 
-<<<<<<< HEAD
 # -- itertools --
 external_dependency(itertools
   GIT_REPO https://github.com/TRIQS/itertools
   GIT_TAG unstable
 )
-=======
-if(PythonSupport OR Build_Documentation)
+
+if(Build_Documentation)
   # -- Cpp2Py --
   external_dependency(Cpp2Py
     GIT_REPO https://github.com/TRIQS/cpp2py
@@ -69,5 +68,4 @@
     GIT_TAG master
     EXCLUDE_FROM_ALL
   )
-endif()
->>>>>>> a631b46d
+endif()