# ##############################################################################
#
# mpi - An example application using triqs and cpp2py
#
# Copyright (C) ...
#
# mpi is free software: you can redistribute it and/or modify it under the
# terms of the GNU General Public License as published by the Free Software
# Foundation, either version 3 of the License, or (at your option) any later
# version.
#
# mpi is distributed in the hope that it will be useful, but WITHOUT ANY
# WARRANTY; without even the implied warranty of MERCHANTABILITY or FITNESS FOR
# A PARTICULAR PURPOSE. See the GNU General Public License for more details.
#
# You should have received a copy of the GNU General Public License along with
# mpi (in the file COPYING.txt in this directory). If not, see
# <http://www.gnu.org/licenses/>.
#
# ##############################################################################

cmake_minimum_required(VERSION 3.3.2 FATAL_ERROR)
cmake_policy(VERSION 3.3.2)
if(POLICY CMP0074)
  cmake_policy(SET CMP0074 NEW)
endif()
if(POLICY CMP0077)
  cmake_policy(SET CMP0077 NEW)
endif()

# ############
# Define Project
<<<<<<< HEAD
project(MPI VERSION 2.2.0 LANGUAGES C CXX)
=======
project(app4triqs VERSION 3.0.0 LANGUAGES C CXX)
>>>>>>> ae3feed6
get_directory_property(IS_SUBPROJECT PARENT_DIRECTORY)

# Get the git hash & print status
execute_process(COMMAND git rev-parse HEAD WORKING_DIRECTORY ${PROJECT_SOURCE_DIR} OUTPUT_VARIABLE PROJECT_GIT_HASH OUTPUT_STRIP_TRAILING_WHITESPACE)
message(STATUS "${PROJECT_NAME} version : ${PROJECT_VERSION}")
message(STATUS "${PROJECT_NAME} Git hash: ${PROJECT_GIT_HASH}")

# Assert that Install directory is given and invalid.
if(CMAKE_INSTALL_PREFIX_INITIALIZED_TO_DEFAULT OR (NOT IS_ABSOLUTE ${CMAKE_INSTALL_PREFIX}))
  message(FATAL_ERROR "No install prefix given (or invalid)")
endif()
if(NOT IS_SUBPROJECT)
  message(STATUS "-------- CMAKE_INSTALL_PREFIX: ${CMAKE_INSTALL_PREFIX} --------")
endif()
<<<<<<< HEAD
set(MPI_BINARY_DIR ${PROJECT_BINARY_DIR} CACHE STRING "Binary directory of the MPI Project")
=======
set(${PROJECT_NAME}_BINARY_DIR ${PROJECT_BINARY_DIR} CACHE STRING "Binary directory of the ${PROJECT_NAME} Project")
>>>>>>> ae3feed6


# ############
# Options

# Make additional Find Modules available
list(APPEND CMAKE_MODULE_PATH ${PROJECT_SOURCE_DIR}/share/cmake/Modules)

# Default to Release build type
if(NOT CMAKE_BUILD_TYPE)
  set(CMAKE_BUILD_TYPE Release CACHE STRING "Type of build" FORCE)
endif()
if(NOT IS_SUBPROJECT)
  message(STATUS "-------- BUILD-TYPE: ${CMAKE_BUILD_TYPE} --------")
endif()

# Documentation
option(Build_Documentation "Build documentation" OFF)

# Testing
option(Build_Tests "Build tests" ON)
if(Build_Tests)
  enable_testing()
endif()

# Export the list of compile-commands into compile_commands.json
set(CMAKE_EXPORT_COMPILE_COMMANDS ON)

# Global compiler options
option(BUILD_SHARED_LIBS "Enable compilation of shared libraries" OFF)
add_compile_options(
  $<$<CONFIG:Debug>:-Og>
  $<$<CONFIG:Debug>:-ggdb3>
)

# Create an Interface target for compiler warnings
<<<<<<< HEAD
add_library(mpi_warnings INTERFACE)
target_compile_options(mpi_warnings
=======
add_library(${PROJECT_NAME}_warnings INTERFACE)
target_compile_options(${PROJECT_NAME}_warnings
>>>>>>> ae3feed6
  INTERFACE
    -Wall
    -Wextra
    -Wpedantic
    -Wno-sign-compare
    $<$<CXX_COMPILER_ID:GNU>:-Wshadow=local>
    $<$<CXX_COMPILER_ID:GNU>:-Wno-attributes>
    $<$<CXX_COMPILER_ID:Clang>:-Wshadow>
    $<$<CXX_COMPILER_ID:Clang>:-Wno-gcc-compat>
    $<$<CXX_COMPILER_ID:AppleClang>:-Wshadow>
    $<$<CXX_COMPILER_ID:AppleClang>:-Wno-gcc-compat>
)

# ---------------------------------
# Resolve Clang Linktime Problems
# CMake will adjust any linker flags from '-L path_to/mylib.so' to -lmylib
# if the proper mylib.so is automatically found by the linker, i.e.
# the directory comes first in LIBRARY_PATH.
# The clang linker however ignores LIBRARY_PATH.
# We thus explicitly add the content of LIBRARY_PATH to the LDFLAGS
# FIXME For future cmake versions we should populate the
# INTERFACE_LINK_DIRECTORIES of the triqs target
# ---------------------------------
if("${CMAKE_CXX_COMPILER_ID}" STREQUAL "Clang" AND DEFINED ENV{LIBRARY_PATH})
  string(REPLACE ":" ";" LINK_DIRS $ENV{LIBRARY_PATH})
  foreach(dir ${LINK_DIRS})
    string(APPEND CMAKE_SHARED_LINKER_FLAGS " -L${dir}")
    string(APPEND CMAKE_MODULE_LINKER_FLAGS " -L${dir}")
    string(APPEND CMAKE_EXE_LINKER_FLAGS " -L${dir}")
  endforeach()
endif()

# #############
# Build Project

# Find / Build dependencies
add_subdirectory(deps)

<<<<<<< HEAD
# Build and install the mpi library
add_subdirectory(c++/mpi)
=======
# Build and install the library
add_subdirectory(c++/${PROJECT_NAME})
>>>>>>> ae3feed6

# Tests
if(Build_Tests)
  add_subdirectory(test)
endif()

# Docs
if(Build_Documentation)
  add_subdirectory(doc)
endif()

# Additional configuration files
add_subdirectory(share)

# #############
# Debian Package

option(BUILD_DEBIAN_PACKAGE "Build a deb package" OFF)
if(BUILD_DEBIAN_PACKAGE AND NOT IS_SUBPROJECT)
  if(NOT CMAKE_INSTALL_PREFIX STREQUAL "/usr")
    message(FATAL_ERROR "CMAKE_INSTALL_PREFIX must be /usr for packaging")
  endif()
<<<<<<< HEAD
  set(CPACK_PACKAGE_NAME mpi)
  set(CPACK_GENERATOR "DEB")
  set(CPACK_PACKAGE_VERSION ${PROJECT_VERSION})
  set(CPACK_PACKAGE_CONTACT "https://github.com/TRIQS/mpi")
=======
  set(CPACK_PACKAGE_NAME ${PROJECT_NAME})
  set(CPACK_GENERATOR "DEB")
  set(CPACK_PACKAGE_VERSION ${PROJECT_VERSION})
  set(CPACK_PACKAGE_CONTACT "https://github.com/TRIQS/${PROJECT_NAME}")
>>>>>>> ae3feed6
  execute_process(COMMAND dpkg --print-architecture OUTPUT_VARIABLE CMAKE_DEBIAN_PACKAGE_ARCHITECTURE OUTPUT_STRIP_TRAILING_WHITESPACE)
  set(CPACK_DEBIAN_PACKAGE_SHLIBDEPS ON)
  set(CPACK_DEBIAN_PACKAGE_GENERATE_SHLIBS ON)
  include(CPack)
endif()<|MERGE_RESOLUTION|>--- conflicted
+++ resolved
@@ -30,11 +30,7 @@
 
 # ############
 # Define Project
-<<<<<<< HEAD
-project(MPI VERSION 2.2.0 LANGUAGES C CXX)
-=======
-project(app4triqs VERSION 3.0.0 LANGUAGES C CXX)
->>>>>>> ae3feed6
+project(mpi VERSION 2.2.0 LANGUAGES C CXX)
 get_directory_property(IS_SUBPROJECT PARENT_DIRECTORY)
 
 # Get the git hash & print status
@@ -49,11 +45,7 @@
 if(NOT IS_SUBPROJECT)
   message(STATUS "-------- CMAKE_INSTALL_PREFIX: ${CMAKE_INSTALL_PREFIX} --------")
 endif()
-<<<<<<< HEAD
-set(MPI_BINARY_DIR ${PROJECT_BINARY_DIR} CACHE STRING "Binary directory of the MPI Project")
-=======
 set(${PROJECT_NAME}_BINARY_DIR ${PROJECT_BINARY_DIR} CACHE STRING "Binary directory of the ${PROJECT_NAME} Project")
->>>>>>> ae3feed6
 
 
 # ############
@@ -90,13 +82,8 @@
 )
 
 # Create an Interface target for compiler warnings
-<<<<<<< HEAD
-add_library(mpi_warnings INTERFACE)
-target_compile_options(mpi_warnings
-=======
 add_library(${PROJECT_NAME}_warnings INTERFACE)
 target_compile_options(${PROJECT_NAME}_warnings
->>>>>>> ae3feed6
   INTERFACE
     -Wall
     -Wextra
@@ -110,38 +97,14 @@
     $<$<CXX_COMPILER_ID:AppleClang>:-Wno-gcc-compat>
 )
 
-# ---------------------------------
-# Resolve Clang Linktime Problems
-# CMake will adjust any linker flags from '-L path_to/mylib.so' to -lmylib
-# if the proper mylib.so is automatically found by the linker, i.e.
-# the directory comes first in LIBRARY_PATH.
-# The clang linker however ignores LIBRARY_PATH.
-# We thus explicitly add the content of LIBRARY_PATH to the LDFLAGS
-# FIXME For future cmake versions we should populate the
-# INTERFACE_LINK_DIRECTORIES of the triqs target
-# ---------------------------------
-if("${CMAKE_CXX_COMPILER_ID}" STREQUAL "Clang" AND DEFINED ENV{LIBRARY_PATH})
-  string(REPLACE ":" ";" LINK_DIRS $ENV{LIBRARY_PATH})
-  foreach(dir ${LINK_DIRS})
-    string(APPEND CMAKE_SHARED_LINKER_FLAGS " -L${dir}")
-    string(APPEND CMAKE_MODULE_LINKER_FLAGS " -L${dir}")
-    string(APPEND CMAKE_EXE_LINKER_FLAGS " -L${dir}")
-  endforeach()
-endif()
-
 # #############
 # Build Project
 
 # Find / Build dependencies
 add_subdirectory(deps)
 
-<<<<<<< HEAD
-# Build and install the mpi library
-add_subdirectory(c++/mpi)
-=======
 # Build and install the library
 add_subdirectory(c++/${PROJECT_NAME})
->>>>>>> ae3feed6
 
 # Tests
 if(Build_Tests)
@@ -164,17 +127,10 @@
   if(NOT CMAKE_INSTALL_PREFIX STREQUAL "/usr")
     message(FATAL_ERROR "CMAKE_INSTALL_PREFIX must be /usr for packaging")
   endif()
-<<<<<<< HEAD
-  set(CPACK_PACKAGE_NAME mpi)
-  set(CPACK_GENERATOR "DEB")
-  set(CPACK_PACKAGE_VERSION ${PROJECT_VERSION})
-  set(CPACK_PACKAGE_CONTACT "https://github.com/TRIQS/mpi")
-=======
   set(CPACK_PACKAGE_NAME ${PROJECT_NAME})
   set(CPACK_GENERATOR "DEB")
   set(CPACK_PACKAGE_VERSION ${PROJECT_VERSION})
   set(CPACK_PACKAGE_CONTACT "https://github.com/TRIQS/${PROJECT_NAME}")
->>>>>>> ae3feed6
   execute_process(COMMAND dpkg --print-architecture OUTPUT_VARIABLE CMAKE_DEBIAN_PACKAGE_ARCHITECTURE OUTPUT_STRIP_TRAILING_WHITESPACE)
   set(CPACK_DEBIAN_PACKAGE_SHLIBDEPS ON)
   set(CPACK_DEBIAN_PACKAGE_GENERATE_SHLIBS ON)
