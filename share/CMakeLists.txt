--- conflicted
+++ resolved
@@ -3,27 +3,6 @@
 configure_file(app4triqs.modulefile.in app4triqs.modulefile @ONLY)
 configure_file(app4triqsvars.sh.in app4triqsvars.sh @ONLY)
 
-<<<<<<< HEAD
-  configure_file(nda.modulefile.in nda.modulefile @ONLY)
-  configure_file(ndavars.sh.in ndavars.sh @ONLY)
-
-  install(
-    FILES
-      ${CMAKE_CURRENT_BINARY_DIR}/nda.modulefile
-      ${CMAKE_CURRENT_BINARY_DIR}/ndavars.sh
-    DESTINATION share
-  )
- 
-  message(STATUS "***************************************************************")
-  message(STATUS "* Custom install Location. Use: 			         ")
-  message(STATUS "*                                                              ")
-  message(STATUS "*   source ${CMAKE_INSTALL_PREFIX}/share/ndavars.sh      ")
-  message(STATUS "*                                                              ") 
-  message(STATUS "* to set up the environment variables                          ") 
-  message(STATUS "***************************************************************")
-
-endif()
-=======
 install(
   FILES
     ${CMAKE_CURRENT_BINARY_DIR}/app4triqs.modulefile
@@ -37,5 +16,4 @@
 message(STATUS "*   source ${CMAKE_INSTALL_PREFIX}/share/app4triqsvars.sh      ")
 message(STATUS "*                                                              ")
 message(STATUS "* to set up the environment variables                          ")
-message(STATUS "***************************************************************")
->>>>>>> d56ff99e
+message(STATUS "***************************************************************")