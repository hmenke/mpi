--- conflicted
+++ resolved
@@ -33,18 +33,10 @@
 foreach(example ${ExampleList})
   get_filename_component(f ${example} NAME_WE)
   get_filename_component(d ${example} DIRECTORY)
-<<<<<<< HEAD
-  add_executable(doc_${f} EXCLUDE_FROM_ALL ${example})
-  set_property(TARGET doc_${f} PROPERTY RUNTIME_OUTPUT_DIRECTORY ${d})
-  add_custom_command(TARGET doc_${f}
-   COMMAND doc_${f} > ${CMAKE_CURRENT_SOURCE_DIR}/${d}/${f}.output 2>/dev/null
-=======
   add_executable(${PROJECT_NAME}_doc_${f} EXCLUDE_FROM_ALL ${example})
   set_property(TARGET ${PROJECT_NAME}_doc_${f} PROPERTY RUNTIME_OUTPUT_DIRECTORY ${d})
-  target_link_libraries(${PROJECT_NAME}_doc_${f} triqs)
   add_custom_command(TARGET ${PROJECT_NAME}_doc_${f}
    COMMAND ${PROJECT_NAME}_doc_${f} > ${CMAKE_CURRENT_SOURCE_DIR}/${d}/${f}.output 2>/dev/null
->>>>>>> 6e4598ce
    WORKING_DIRECTORY ${d}
   )
   add_dependencies(${PROJECT_NAME}_docs_example_output ${PROJECT_NAME}_doc_${f})
@@ -66,15 +58,6 @@
 
 option(Sphinx_Only "When building the documentation, skip the Python Modules and the generation of C++ Api and example outputs" OFF)
 if(NOT Sphinx_Only)
-<<<<<<< HEAD
-=======
-  # Autodoc usage requires the python modules to be built first
-  get_property(CPP2PY_MODULES_LIST GLOBAL PROPERTY CPP2PY_MODULES_LIST)
-  if(CPP2PY_MODULES_LIST)
-    add_dependencies(${PROJECT_NAME}_docs_sphinx ${CPP2PY_MODULES_LIST})
-  endif()
-
->>>>>>> 6e4598ce
   # Generation of C++ Api and Example Outputs
   add_dependencies(${PROJECT_NAME}_docs_sphinx ${PROJECT_NAME}_docs_cpp2rst ${PROJECT_NAME}_docs_example_output)
 endif()
